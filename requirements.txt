--- conflicted
+++ resolved
@@ -1,8 +1,5 @@
-<<<<<<< HEAD
 -e git+https://github.com/152334H/tortoise-tts-fast#egg=TorToiSe
 
-# audiocraft stuff
-=======
 # vall-e x
 soundfile
 # torchvision
@@ -25,7 +22,6 @@
 vocos
 
 # audiocraft
->>>>>>> 2f71ed72
 av
 einops
 flashy>=0.0.1
@@ -48,12 +44,6 @@
 encodec
 protobuf
 
-<<<<<<< HEAD
 voicefixer2
-=======
-# tortoise
-tortoise-tts
-deepspeed
->>>>>>> 2f71ed72
 
 xformers